--- conflicted
+++ resolved
@@ -136,20 +136,7 @@
 def run_sim(args):
 
     method = prep_ray()
-<<<<<<< HEAD
     run_simulation(args.config, method=method)
-    if sys.platform == "darwin" and sys.stdout.isatty():
-        subprocess.run(
-            [
-                "osascript",
-                "-e",
-                'tell app "System Events" to display dialog "simulation finished !"',
-            ],
-            stdout=subprocess.DEVNULL,
-            stderr=subprocess.DEVNULL,
-        )
-=======
-    run_simulation_sequence(*args.configs, method=method)
     # if sys.platform == "darwin" and sys.stdout.isatty():
     #     subprocess.run(
     #         [
@@ -160,7 +147,6 @@
     #         stdout=subprocess.DEVNULL,
     #         stderr=subprocess.DEVNULL,
     #     )
->>>>>>> 7a4d6d1b
 
 
 def merge(args):
