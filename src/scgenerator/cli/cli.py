import argparse
import os
from collections import ChainMap
from pathlib import Path
import re
import sys
import subprocess
import numpy as np

<<<<<<< HEAD
from .. import env, utils, scripts
=======
from .. import env, io, scripts, const
>>>>>>> 46999f15
from ..logger import get_logger
from ..physics.fiber import dispersion_coefficients
from ..physics.simulate import SequencialSimulations, resume_simulations, run_simulation_sequence

try:
    import ray
except ImportError:
    ray = None


def set_env_variables(cmd_line_args: dict[str, str]):
    cm = ChainMap(cmd_line_args, os.environ)
    for env_key in env.global_config:
        k = env_key.replace(env.ENVIRON_KEY_BASE, "").lower()
        v = cm.get(k)
        if v is not None:
            os.environ[env_key] = str(v)


def create_parser():
    parser = argparse.ArgumentParser(description="scgenerator command", prog="scgenerator")
    subparsers = parser.add_subparsers(help="sub-command help")

    for key, args in env.global_config.items():
        names = ["--" + key.replace(env.ENVIRON_KEY_BASE, "").replace("_", "-").lower()]
        if "short_name" in args:
            names.append(args["short_name"])
        parser.add_argument(
            *names, **{k: v for k, v in args.items() if k not in {"short_name", "type"}}
        )
    parser.add_argument("--version", action="version", version=const.__version__)

    run_parser = subparsers.add_parser("run", help="run a simulation from a config file")
    run_parser.add_argument("configs", help="path(s) to the toml configuration file(s)", nargs="+")
    run_parser.set_defaults(func=run_sim)

    resume_parser = subparsers.add_parser("resume", help="resume a simulation")
    resume_parser.add_argument(
        "sim_dir",
        help="path to the directory where the initial_config.toml and the partial data is stored",
    )
    resume_parser.add_argument(
        "configs",
        nargs="*",
        default=[],
        help="list of subsequent config files (excluding the resumed one)",
    )
    resume_parser.set_defaults(func=resume_sim)

    merge_parser = subparsers.add_parser("merge", help="merge simulation results")
    merge_parser.add_argument(
        "path", help="path to the final simulation folder containing 'initial_config.toml'"
    )
    merge_parser.set_defaults(func=merge)

    plot_parser = subparsers.add_parser("plot", help="generate basic plots of a simulation")
    plot_parser.add_argument(
        "sim_dir",
        help="path to the root directory of the simulation (i.e. the "
        "directory directly containing 'initial_config0.toml'",
    )
    plot_parser.add_argument(
        "spectrum_limits",
        nargs=argparse.REMAINDER,
        help="comma-separated list of left limit, right limit and unit. "
        "One plot is made for each limit set provided. Example : 600,1200,nm or -2,2,ps",
    )
    plot_parser.add_argument("--options", "-o", default=None)
    plot_parser.add_argument(
        "--show", action="store_true", help="show the plots instead of saving them"
    )
    plot_parser.set_defaults(func=plot_all)

    dispersion_parser = subparsers.add_parser(
        "dispersion", help="show the dispersion of the given config"
    )
    dispersion_parser.add_argument("config", help="path to the config file")
    dispersion_parser.add_argument(
        "--limits", "-l", default=None, type=float, nargs=2, help="left and right limits in nm"
    )
    dispersion_parser.set_defaults(func=plot_dispersion)

    init_pulse_plot_parser = subparsers.add_parser(
        "plot-spec-field", help="plot the initial field and spectrum"
    )
    init_pulse_plot_parser.add_argument("config", help="path to the config file")
    init_pulse_plot_parser.add_argument(
        "--wavelength-limits",
        "-l",
        default=None,
        type=float,
        nargs=2,
        help="left and right limits in nm",
    )
    init_pulse_plot_parser.add_argument(
        "--time-limit", "-t", default=None, type=float, help="time axis limit in fs"
    )
    init_pulse_plot_parser.set_defaults(func=plot_init_field_spec)

    init_plot_parser = subparsers.add_parser("plot-init", help="plot initial values")
    init_plot_parser.add_argument("config", help="path to the config file")
    init_plot_parser.add_argument(
        "--dispersion-limits",
        "-d",
        default=None,
        type=float,
        nargs=2,
        help="left and right limits for dispersion plots in nm",
    )
    init_plot_parser.add_argument(
        "--time-limit", "-t", default=None, type=float, help="time axis limit in fs"
    )
    init_plot_parser.add_argument(
        "--wavelength-limits",
        "-l",
        default=None,
        nargs=2,
        type=float,
        help="wavelength axis limit in nm",
    )
    init_plot_parser.set_defaults(func=plot_init)

    return parser


def main():
    parser = create_parser()
    args = parser.parse_args()

    set_env_variables({k: v for k, v in vars(args).items() if v is not None})

    args.func(args)

    logger = get_logger(__name__)
    logger.info(f"dispersion cache : {dispersion_coefficients.cache_info()}")


def run_sim(args):

    method = prep_ray()
    run_simulation_sequence(*args.configs, method=method)
    if sys.platform == "darwin" and sys.stdout.isatty():
        subprocess.run(
            [
                "osascript",
                "-e",
                'tell app "System Events" to display dialog "simulation finished !"',
            ],
            stdout=subprocess.DEVNULL,
            stderr=subprocess.DEVNULL,
        )


def merge(args):
    path_trees = utils.build_path_trees(Path(args.path))

    output = env.output_path()
    if output is None:
        output = path_trees[0][-1][0].parent.name + " merged"

    utils.merge(output, path_trees)


def prep_ray():
    logger = get_logger(__name__)
    if ray:
        if env.get(env.START_RAY):
            init_str = ray.init()
        elif not env.get(env.NO_RAY):
            try:
                init_str = ray.init(
                    address="auto",
                    _redis_password=os.environ.get("redis_password", "caco1234"),
                )
                logger.info(init_str)
            except ConnectionError as e:
                logger.warning(e)
    return SequencialSimulations if env.get(env.NO_RAY) else None


def resume_sim(args):

    method = prep_ray()
    sim = resume_simulations(Path(args.sim_dir), method=method)
    sim.run()
    run_simulation_sequence(*args.configs, method=method, prev_sim_dir=sim.sim_dir)


def plot_all(args):
    opts = {}
    if args.options is not None:
        opts |= dict([o.split("=")[:2] for o in re.split("[, ]", args.options)])
    root = Path(args.sim_dir).resolve()
    scripts.plot_all(root, args.spectrum_limits, show=args.show, **opts)


def plot_init_field_spec(args):
    if args.wavelength_limits is None:
        l = None
    else:
        l = list(args.wavelength_limits)

    if args.time_limit is None:
        t = None
    else:
        t = [-args.time_limit, args.time_limit]

    scripts.plot_init_field_spec(args.config, t, l)


def plot_init(args):
    if args.wavelength_limits is None:
        l = None
    else:
        l = list(args.wavelength_limits)
    if args.dispersion_limits is None:
        d = None
    else:
        d = list(args.dispersion_limits)

    if args.time_limit is None:
        t = None
    else:
        t = [-args.time_limit, args.time_limit]

    scripts.plot_init(args.config, t, l, d)


def plot_dispersion(args):
    if args.limits is None:
        lims = None
    else:
        lims = 1e-9 * np.array(args.limits, dtype=float)
    scripts.plot_dispersion(args.config, lims)


if __name__ == "__main__":
    main()<|MERGE_RESOLUTION|>--- conflicted
+++ resolved
@@ -1,17 +1,14 @@
 import argparse
 import os
+import re
+import subprocess
+import sys
 from collections import ChainMap
 from pathlib import Path
-import re
-import sys
-import subprocess
+
 import numpy as np
 
-<<<<<<< HEAD
-from .. import env, utils, scripts
-=======
-from .. import env, io, scripts, const
->>>>>>> 46999f15
+from .. import const, env, scripts, utils
 from ..logger import get_logger
 from ..physics.fiber import dispersion_coefficients
 from ..physics.simulate import SequencialSimulations, resume_simulations, run_simulation_sequence
