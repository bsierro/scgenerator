# flake8: noqa
from . import math
<<<<<<< HEAD
from .legacy import convert_sim_folder
from .math import abs2, argclosest, span
from .parameter import Configuration, Parameters
=======
from .math import abs2, argclosest, span, normalized
>>>>>>> b6c76b83
from .physics import fiber, materials, pulse, simulate, units
from .physics.simulate import RK4IP, parallel_RK4IP, run_simulation
from .physics.units import PlotRange
from .plotting import (
    get_extent,
    mean_values_plot,
    plot_spectrogram,
    propagation_plot,
    single_position_plot,
    transform_1D_values,
    transform_2D_propagation,
    transform_mean_values,
)
from .spectra import SimulationSeries, Spectrum
from .utils import Paths, _open_config, open_single_config
from .variationer import DescriptorDict, VariationDescriptor, Variationer, VariationSpecsError
from .evaluator import Evaluator<|MERGE_RESOLUTION|>--- conflicted
+++ resolved
@@ -1,12 +1,9 @@
 # flake8: noqa
 from . import math
-<<<<<<< HEAD
+from .evaluator import Evaluator
 from .legacy import convert_sim_folder
-from .math import abs2, argclosest, span
+from .math import abs2, argclosest, normalized, span
 from .parameter import Configuration, Parameters
-=======
-from .math import abs2, argclosest, span, normalized
->>>>>>> b6c76b83
 from .physics import fiber, materials, pulse, simulate, units
 from .physics.simulate import RK4IP, parallel_RK4IP, run_simulation
 from .physics.units import PlotRange
@@ -22,5 +19,4 @@
 )
 from .spectra import SimulationSeries, Spectrum
 from .utils import Paths, _open_config, open_single_config
-from .variationer import DescriptorDict, VariationDescriptor, Variationer, VariationSpecsError
-from .evaluator import Evaluator+from .variationer import DescriptorDict, VariationDescriptor, Variationer, VariationSpecsError