import multiprocessing
import multiprocessing.connection
import os
import random
from datetime import datetime
from pathlib import Path
from typing import Any, Generator, Type, Union

import numpy as np
from send2trash import send2trash

from .. import env
from .. import _utils as utils
from .._utils.utils import combine_simulations, save_parameters
from ..logger import get_logger
from .._utils.parameter import Configuration, Parameters
from .._utils.pbar import PBars, ProgressBarActor, progress_worker
from . import pulse
from .fiber import create_non_linear_op, fast_dispersion_op
from scgenerator._utils import pbar

try:
    import ray
except ModuleNotFoundError:
    ray = None


class RK4IP:
    def __init__(
        self,
        params: Parameters,
        save_data=False,
        job_identifier="",
        task_id=0,
    ):
        """A 1D solver using 4th order Runge-Kutta in the interaction picture

                Parameters
                ----------
        Parameters
                    parameters of the simulation
                save_data : bool, optional
                    save calculated spectra to disk, by default False
                job_identifier : str, optional
                    string  identifying the parameter set, by default ""
                task_id : int, optional
                    unique identifier of the session, by default 0
        """
        self.set(params, save_data, job_identifier, task_id)

    def __iter__(self) -> Generator[tuple[int, int, np.ndarray], None, None]:
        yield from self.irun()

    def __len__(self) -> int:
        return self.len

    def set(
        self,
        params: Parameters,
        save_data=False,
        job_identifier="",
        task_id=0,
    ):

        self.job_identifier = job_identifier
        self.id = task_id
        self.save_data = save_data

        if self.save_data:
            self.data_dir = Path(params.output_path)
            os.makedirs(self.data_dir, exist_ok=True)
        else:
            self.data_dir = None

        self.logger = get_logger(self.job_identifier)
        self.resuming = False

        self.w_c = params.w_c
        self.w = params.w
        self.dw = self.w[1] - self.w[0]
        self.w0 = params.w0
        self.w_power_fact = params.w_power_fact
        self.alpha = params.alpha_arr
        self.spec_0 = np.sqrt(params.input_transmission) * params.spec_0
        self.z_targets = params.z_targets
        self.len = len(params.z_targets)
        self.z_final = params.length
        self.beta2_coefficients = (
            params.beta_func if params.beta_func is not None else params.beta2_coefficients
        )
        self.gamma = params.gamma_func if params.gamma_func is not None else params.gamma_arr
        self.C_to_A_factor = (params.A_eff_arr / params.A_eff_arr[0]) ** (1 / 4)
        self.behaviors = params.behaviors
        self.raman_type = params.raman_type
        self.hr_w = params.hr_w
        self.adapt_step_size = params.adapt_step_size
        self.error_ok = params.tolerated_error if self.adapt_step_size else params.step_size
        self.dynamic_dispersion = params.dynamic_dispersion
        self.starting_num = params.recovery_last_stored

        self._setup_functions()
        self._setup_sim_parameters()

    def _setup_functions(self):
        self.N_func = create_non_linear_op(
            self.behaviors, self.w_c, self.w0, self.gamma, self.raman_type, hr_w=self.hr_w
        )

        if self.dynamic_dispersion:
            self.disp = lambda r: fast_dispersion_op(
                self.w_c, self.beta2_coefficients(r), self.w_power_fact, alpha=self.alpha
            )
        else:
            self.disp = lambda r: fast_dispersion_op(
                self.w_c, self.beta2_coefficients, self.w_power_fact, alpha=self.alpha
            )

        # Set up which quantity is conserved for adaptive step size
        if self.adapt_step_size:
            if "raman" in self.behaviors and self.alpha is not None:
                self.logger.debug("Conserved quantity : photon number with loss")
                self.conserved_quantity_func = lambda spectrum, h: pulse.photon_number_with_loss(
                    spectrum, self.w, self.dw, self.gamma, self.alpha, h
                )
            elif "raman" in self.behaviors:
                self.logger.debug("Conserved quantity : photon number without loss")
                self.conserved_quantity_func = lambda spectrum, h: pulse.photon_number(
                    spectrum, self.w, self.dw, self.gamma
                )
            elif self.alpha is not None:
                self.logger.debug("Conserved quantity : energy with loss")
                self.conserved_quantity_func = lambda spectrum, h: pulse.pulse_energy_with_loss(
                    self.C_to_A_factor * spectrum, self.dw, self.alpha, h
                )
            else:
                self.logger.debug("Conserved quantity : energy without loss")
                self.conserved_quantity_func = lambda spectrum, h: pulse.pulse_energy(
                    self.C_to_A_factor * spectrum, self.dw
                )
        else:
            self.conserved_quantity_func = lambda spectrum, h: 0.0

    def _setup_sim_parameters(self):
        # making sure to keep only the z that we want
        self.z_stored = list(self.z_targets.copy()[0 : self.starting_num + 1])
        self.z_targets = list(self.z_targets.copy()[self.starting_num :])
        self.z_targets.sort()
        self.store_num = len(self.z_targets)

        # Initial setup of simulation parameters
        self.d_w = self.w_c[1] - self.w_c[0]  # resolution of the frequency grid
        self.z = self.z_targets.pop(0)

        # Setup initial values for every physical quantity that we want to track
        self.current_spectrum = self.spec_0.copy() / self.C_to_A_factor
        self.stored_spectra = self.starting_num * [None] + [self.current_spectrum.copy()]
        self.cons_qty = [
            self.conserved_quantity_func(self.current_spectrum, 0),
            0,
        ]
        self.size_fac = 2 ** (1 / 5)

        # Initial step size
        if self.adapt_step_size:
            self.initial_h = (self.z_targets[0] - self.z) / 2
        else:
            self.initial_h = self.error_ok

    def _save_current_spectrum(self, num: int):
        """saves the spectrum and the corresponding cons_qty array

        Parameters
        ----------
        num : int
            index of the z postition
        """
        self._save_data(self.C_to_A_factor * self.current_spectrum, f"spectrum_{num}")
        self._save_data(self.cons_qty, f"cons_qty")
        self.step_saved()

    def get_current_spectrum(self) -> tuple[int, np.ndarray]:
        """returns the current spectrum

        Returns
        -------
        np.ndarray
            spectrum
        """
        return self.C_to_A_factor * self.current_spectrum

    def _save_data(self, data: np.ndarray, name: str):
        """calls the appropriate method to save data

        Parameters
        ----------
        data : np.ndarray
            data to save
        name : str
            file name
        """
        utils.save_data(data, self.data_dir, name)

    def run(self) -> list[np.ndarray]:
        time_start = datetime.today()

        for step, num, _ in self.irun():
            if self.save_data:
                self._save_current_spectrum(num)

        self.logger.info(
            "propagation finished in {} steps ({} seconds)".format(
                step, (datetime.today() - time_start).total_seconds()
            )
        )

        if self.save_data:
            self._save_data(self.z_stored, "z.npy")

        return self.stored_spectra

    def irun(self) -> Generator[tuple[int, int, np.ndarray], None, None]:
        """run the simulation as a generator obj

        Yields
        -------
        int
            current simulation step
        int
            current number of spectra returned
        np.ndarray
            spectrum
        """

        # Print introduction
        self.logger.debug(
            "Computing {} new spectra, first one at {}m".format(self.store_num, self.z_targets[0])
        )

        # Start of the integration
        step = 1
        h_taken = self.initial_h
        h_next_step = self.initial_h
        store = False  # store a spectrum

        yield step, len(self.stored_spectra) - 1, self.get_current_spectrum()

        while self.z < self.z_final:
            h_taken, h_next_step, self.current_spectrum = self.take_step(
                step, h_next_step, self.current_spectrum.copy()
            )

            self.z += h_taken
            step += 1
            self.cons_qty.append(0)

            # Whether the current spectrum has to be stored depends on previous step
            if store:
                self.logger.debug("{} steps, z = {:.4f}, h = {:.5g}".format(step, self.z, h_taken))

                self.stored_spectra.append(self.current_spectrum)

                yield step, len(self.stored_spectra) - 1, self.get_current_spectrum()

                self.z_stored.append(self.z)
                del self.z_targets[0]

                # reset the constant step size after a spectrum is stored
                if not self.adapt_step_size:
                    h_next_step = self.error_ok

                if len(self.z_targets) == 0:
                    break
                store = False

            # if the next step goes over a position at which we want to store
            # a spectrum, we shorten the step to reach this position exactly
            if self.z + h_next_step >= self.z_targets[0]:
                store = True
                h_next_step = self.z_targets[0] - self.z

    def take_step(
        self, step: int, h_next_step: float, current_spectrum: np.ndarray
    ) -> tuple[float, float, np.ndarray]:
        """computes a new spectrum, whilst adjusting step size if required, until the error estimation
        validates the new spectrum

        Parameters
        ----------
        step : int
            index of the current
        h_next_step : float
            candidate step size
        current_spectrum : np.ndarray
            spectrum of the last step taken

        Returns
        -------
        h : float
            step sized used
        h_next_step : float
            candidate next step size
        new_spectrum : np.ndarray
            new spectrum
        """
        keep = False
        while not keep:
            h = h_next_step
            z_ratio = self.z / self.z_final

            expD = np.exp(h / 2 * self.disp(z_ratio))

            A_I = expD * current_spectrum
            k1 = expD * (h * self.N_func(current_spectrum, z_ratio))
            k2 = h * self.N_func(A_I + k1 / 2, z_ratio)
            k3 = h * self.N_func(A_I + k2 / 2, z_ratio)
            k4 = h * self.N_func(expD * (A_I + k3), z_ratio)
            new_spectrum = expD * (A_I + k1 / 6 + k2 / 3 + k3 / 3) + k4 / 6

            if self.adapt_step_size:
                self.cons_qty[step] = self.conserved_quantity_func(new_spectrum, h)
                curr_p_change = np.abs(self.cons_qty[step - 1] - self.cons_qty[step])
                cons_qty_change_ok = self.error_ok * self.cons_qty[step - 1]

                if curr_p_change > 2 * cons_qty_change_ok:
                    progress_str = f"step {step} rejected with h = {h:.4e}, doing over"
                    self.logger.debug(progress_str)
                    keep = False
                    h_next_step = h / 2
                elif cons_qty_change_ok < curr_p_change <= 2 * cons_qty_change_ok:
                    keep = True
                    h_next_step = h / self.size_fac
                elif curr_p_change < 0.1 * cons_qty_change_ok:
                    keep = True
                    h_next_step = h * self.size_fac
                else:
                    keep = True
                    h_next_step = h
            else:
                keep = True
        return h, h_next_step, new_spectrum

    def step_saved(self):
        pass


class SequentialRK4IP(RK4IP):
    def __init__(
        self,
        params: Parameters,
        pbars: PBars,
        save_data=False,
        job_identifier="",
        task_id=0,
    ):
        self.pbars = pbars
        super().__init__(
            params,
            save_data=save_data,
            job_identifier=job_identifier,
            task_id=task_id,
        )

    def step_saved(self):
        self.pbars.update(1, self.z / self.z_final - self.pbars[1].n)


class MutliProcRK4IP(RK4IP):
    def __init__(
        self,
        params: Parameters,
        p_queue: multiprocessing.Queue,
        worker_id: int,
        save_data=False,
        job_identifier="",
        task_id=0,
    ):
        self.worker_id = worker_id
        self.p_queue = p_queue
        super().__init__(
            params,
            save_data=save_data,
            job_identifier=job_identifier,
            task_id=task_id,
        )

    def step_saved(self):
        self.p_queue.put((self.worker_id, self.z / self.z_final))


class RayRK4IP(RK4IP):
    def __init__(self):
        pass

    def set(
        self,
        params: Parameters,
        p_actor,
        worker_id: int,
        save_data=False,
        job_identifier="",
        task_id=0,
    ):
        self.worker_id = worker_id
        self.p_actor = p_actor
        super().set(
            params,
            save_data=save_data,
            job_identifier=job_identifier,
            task_id=task_id,
        )

    def set_and_run(self, v):
        params, p_actor, worker_id, save_data, job_identifier, task_id = v
        self.set(params, p_actor, worker_id, save_data, job_identifier, task_id)
        self.run()

    def step_saved(self):
        self.p_actor.update.remote(self.worker_id, self.z / self.z_final)
        self.p_actor.update.remote(0)


class Simulations:
    """The recommended way to run simulations.
    New Simulations child classes can be written and must implement the following
    """

    simulation_methods: list[tuple[Type["Simulations"], int]] = []
    simulation_methods_dict: dict[str, Type["Simulations"]] = dict()

    def __init_subclass__(cls, priority=0, **kwargs):
        Simulations.simulation_methods.append((cls, priority))
        Simulations.simulation_methods_dict[cls.__name__] = cls
        Simulations.simulation_methods.sort(key=lambda el: el[1], reverse=True)
        super().__init_subclass__(**kwargs)

    @classmethod
    def get_best_method(cls):
        for method, _ in Simulations.simulation_methods:
            if method.is_available():
                return method

    @classmethod
    def is_available(cls) -> bool:
        return False

    @classmethod
    def new(
        cls, configuration: Configuration, task_id, method: Union[str, Type["Simulations"]] = None
    ) -> "Simulations":
        """Prefered method to create a new simulations object

        Returns
        -------
        Simulations
            obj that uses the best available parallelization method
        """
        if method is not None:
            if isinstance(method, str):
                method = Simulations.simulation_methods_dict[method]
            return method(configuration, task_id)
        elif configuration.num_sim > 1 and configuration.parallel:
            return Simulations.get_best_method()(configuration, task_id)
        else:
            return SequencialSimulations(configuration, task_id)

    def __init__(self, configuration: Configuration, task_id=0):
        """
        Parameters
        ----------
        configuration : scgenerator.Configuration obj
            parameter sequence
        task_id : int, optional
            a unique id that identifies the simulation, by default 0
        data_folder : str, optional
            path to the folder where data is saved, by default "scgenerator/"
        """
        if not self.is_available():
            raise RuntimeError(f"{self.__class__} is currently not available")
        self.logger = get_logger(__name__)
        self.id = int(task_id)

        self.configuration = configuration

        self.name = self.configuration.name
        self.sim_dir = self.configuration.final_path
        self.configuration.save_parameters()

        self.sim_jobs_per_node = 1

    def finished_and_complete(self):
        for sim in self.configuration.all_configs.values():
            if (
                self.configuration.sim_status(sim.output_path)[0]
                != self.configuration.State.COMPLETE
            ):
                return False
        return True

    def run(self):
        self._run_available()
        self.ensure_finised_and_complete()

    def _run_available(self):
        for variable, params in self.configuration:
            params.compute()
            v_list_str = variable.formatted_descriptor(True)
            save_parameters(params.prepare_for_dump(), Path(params.output_path))

            self.new_sim(v_list_str, params)
        self.finish()

    def new_sim(self, v_list_str: str, params: Parameters):
        """responsible to launch a new simulation

        Parameters
        ----------
        v_list_str : str
            string that uniquely identifies the simulation as returned by utils.format_variable_list
        params : Parameters
            computed parameters
        """
        raise NotImplementedError()

    def finish(self):
        """called once all the simulations are launched."""
        raise NotImplementedError()

    def ensure_finised_and_complete(self):
        while not self.finished_and_complete():
            self.logger.warning(f"Something wrong happened, running again to finish simulation")
            self._run_available()

    def stop(self):
        raise NotImplementedError()


class SequencialSimulations(Simulations, priority=0):
    @classmethod
    def is_available(cls):
        return True

    def __init__(self, configuration: Configuration, task_id):
        super().__init__(configuration, task_id=task_id)
        self.pbars = PBars(
            self.configuration.total_num_steps,
            "Simulating " + self.configuration.final_path.name,
            1,
        )
        self.configuration.skip_callback = lambda num: self.pbars.update(0, num)

    def new_sim(self, v_list_str: str, params: Parameters):
        self.logger.info(
            f"{self.configuration.final_path} : launching simulation with {v_list_str}"
        )
        SequentialRK4IP(
            params, self.pbars, save_data=True, job_identifier=v_list_str, task_id=self.id
        ).run()

    def stop(self):
        pass

    def finish(self):
        self.pbars.close()


class MultiProcSimulations(Simulations, priority=1):
    @classmethod
    def is_available(cls):
        return True

    def __init__(self, configuration: Configuration, task_id):
        super().__init__(configuration, task_id=task_id)
        if configuration.worker_num is not None:
            self.sim_jobs_per_node = configuration.worker_num
        else:
            self.sim_jobs_per_node = max(1, os.cpu_count() // 2)
        self.queue = multiprocessing.JoinableQueue(self.sim_jobs_per_node)
        self.progress_queue = multiprocessing.Queue()
        self.configuration.skip_callback = lambda num: self.progress_queue.put((0, num))
        self.workers = [
            multiprocessing.Process(
                target=MultiProcSimulations.worker,
                args=(self.id, i + 1, self.queue, self.progress_queue),
            )
            for i in range(self.sim_jobs_per_node)
        ]
        self.p_worker = multiprocessing.Process(
            target=progress_worker,
            args=(
<<<<<<< HEAD
                Path(self.configuration.final_path).name,
=======
                self.configuration.final_path.name,
>>>>>>> 3f2a56d7
                self.sim_jobs_per_node,
                self.configuration.total_num_steps,
                self.progress_queue,
            ),
        )
        self.p_worker.start()

    def run(self):
        for worker in self.workers:
            worker.start()
        super().run()

    def new_sim(self, v_list_str: str, params: Parameters):
        self.queue.put((v_list_str, params), block=True, timeout=None)

    def finish(self):
        """0 means finished"""
        for worker in self.workers:
            self.queue.put(0)
        for worker in self.workers:
            worker.join()
        self.queue.join()
        self.progress_queue.put(0)

    def stop(self):
        self.finish()

    @staticmethod
    def worker(
        task_id,
        worker_id: int,
        queue: multiprocessing.JoinableQueue,
        p_queue: multiprocessing.Queue,
    ):
        while True:
            raw_data: tuple[list[tuple], Parameters] = queue.get()
            if raw_data == 0:
                queue.task_done()
                return
            v_list_str, params = raw_data
            MutliProcRK4IP(
                params,
                p_queue,
                worker_id,
                save_data=True,
                job_identifier=v_list_str,
                task_id=task_id,
            ).run()
            queue.task_done()


class RaySimulations(Simulations, priority=2):
    """runs simulation with the help of the ray module.
    ray must be initialized before creating an instance of RaySimulations"""

    @classmethod
    def is_available(cls):
        if ray:
            return ray.is_initialized()
        return False

    def __init__(
        self,
        configuration: Configuration,
        task_id=0,
    ):
        super().__init__(configuration, task_id)

        nodes = ray.nodes()
        self.logger.info(
            f"{len(nodes)} node{'s' if len(nodes) > 1 else ''} in the Ray cluster : "
            + str(
                [
                    (node.get("NodeManagerHostname", "unknown"), node.get("Resources", {}))
                    for node in nodes
                ]
            )
        )

        self.propagator = ray.remote(RayRK4IP)

        self.update_cluster_frequency = 3
        self.jobs = []
        self.pool = ray.util.ActorPool(self.propagator.remote() for _ in range(self.sim_jobs_total))
        self.num_submitted = 0
        self.rolling_id = 0
        self.p_actor = ray.remote(ProgressBarActor).remote(
            self.configuration.final_path, self.sim_jobs_total, self.configuration.total_num_steps
        )
        self.configuration.skip_callback = lambda num: ray.get(self.p_actor.update.remote(0, num))

    def new_sim(self, v_list_str: str, params: Parameters):
        while self.num_submitted >= self.sim_jobs_total:
            self.collect_1_job()

        self.rolling_id = (self.rolling_id + 1) % self.sim_jobs_total
        self.pool.submit(
            lambda a, v: a.set_and_run.remote(v),
            (
                params,
                self.p_actor,
                self.rolling_id + 1,
                True,
                v_list_str,
                self.id,
            ),
        )
        self.num_submitted += 1

        self.logger.info(
            f"{self.configuration.final_path} : launching simulation with {v_list_str}"
        )

    def collect_1_job(self):
        ray.get(self.p_actor.update_pbars.remote())
        try:
            self.pool.get_next_unordered(self.update_cluster_frequency)
            ray.get(self.p_actor.update_pbars.remote())
            self.num_submitted -= 1
        except TimeoutError:
            return

    def finish(self):
        while self.num_submitted > 0:
            self.collect_1_job()
        ray.get(self.p_actor.close.remote())

    def stop(self):
        ray.shutdown()

    @property
    def sim_jobs_total(self):
        if self.configuration.worker_num is not None:
            return self.configuration.worker_num
        tot_cpus = ray.cluster_resources().get("CPU", 1)
        return int(min(self.configuration.num_sim, tot_cpus))


def run_simulation(
    config_file: os.PathLike,
    method: Union[str, Type[Simulations]] = None,
):
    config = Configuration(config_file, wait=True)

    sim = new_simulation(config, method)
    sim.run()

    for path in config.fiber_paths:
        combine_simulations(path)


def new_simulation(
    configuration: Configuration,
    method: Union[str, Type[Simulations]] = None,
) -> Simulations:
    logger = get_logger(__name__)
    task_id = random.randint(1e9, 1e12)
    logger.info(f"running {configuration.final_path}")
    return Simulations.new(configuration, task_id, method)


def __parallel_RK4IP_worker(
    worker_id: int,
    msq_queue: multiprocessing.connection.Connection,
    data_queue: multiprocessing.Queue,
    params: Parameters,
):
    logger = get_logger(__name__)
    logger.debug(f"workder {worker_id} started")
    for out in RK4IP(params).irun():
        logger.debug(f"worker {worker_id} waiting for msg")
        msq_queue.recv()
        logger.debug(f"worker {worker_id} got msg")
        data_queue.put((worker_id, out))
        logger.debug(f"worker {worker_id} sent data")


def parallel_RK4IP(
    config: os.PathLike,
) -> Generator[
    tuple[tuple[list[tuple[str, Any]], Parameters, int, int, np.ndarray], ...], None, None
]:
    logger = get_logger(__name__)
    params = list(Configuration(config))
    for _, param in params:
        param.compute()
    n = len(params)
    z_num = params[0][1].z_num

    cpu_no = multiprocessing.cpu_count()
    if len(params) < cpu_no:
        cpu_no = len(params)

    pipes = [multiprocessing.Pipe(duplex=False) for i in range(n)]
    data_queue = multiprocessing.Queue()
    workers = [
        multiprocessing.Process(target=__parallel_RK4IP_worker, args=(i, pipe[0], data_queue, p[1]))
        for i, (pipe, p) in enumerate(zip(pipes, params))
    ]
    try:
        [w.start() for w in workers]
        logger.debug("pool started")
        for i in range(z_num):
            for q in pipes:
                q[1].send(0)
                logger.debug("msg sent")
            computed_dict: dict[int, np.ndarray] = {}
            for j in range(n):
                w_id, computed = data_queue.get()
                computed_dict[w_id] = computed
            computed_dict = list(computed_dict.items())
            computed_dict.sort()
            yield tuple((*p, *c) for p, c in zip(params, [el[1] for el in computed_dict]))
        print("finished")
    finally:
        for w, cs in zip(workers, pipes):
            w.join()
            w.close()
            cs[0].close()
            cs[1].close()
        data_queue.close()


if __name__ == "__main__":
    pass<|MERGE_RESOLUTION|>--- conflicted
+++ resolved
@@ -587,11 +587,7 @@
         self.p_worker = multiprocessing.Process(
             target=progress_worker,
             args=(
-<<<<<<< HEAD
                 Path(self.configuration.final_path).name,
-=======
-                self.configuration.final_path.name,
->>>>>>> 3f2a56d7
                 self.sim_jobs_per_node,
                 self.configuration.total_num_steps,
                 self.progress_queue,
