--- conflicted
+++ resolved
@@ -136,11 +136,7 @@
     target_power: float = None,
     target_energy: float = None,
     intensity_noise: float = None,
-<<<<<<< HEAD
     noise_correlation: float = 0,
-=======
-    noise_correlation: float = None,
->>>>>>> 46999f15
 ) -> float:
     """multiply a field by this number to get the desired effects
 
@@ -287,7 +283,6 @@
     return t0 / fwhm_to_T0_fac[shape]
 
 
-<<<<<<< HEAD
 def width_to_t0(width: float, shape: str):
     return width * fwhm_to_T0_fac[shape]
 
@@ -335,39 +330,6 @@
     elif peak_power is not None:
         ratio = np.sqrt(peak_power / abs2(field_0).max())
         field_0 = field_0 * ratio
-=======
-    Returns
-    -------
-    bool
-        True if the field has been modified
-    """
-    field_0 = params.field_0
-    width = params.width
-    peak_power = params.peak_power
-    energy = params.energy
-
-    did_set = True
-
-    if params.prev_data_dir is not None:
-        spec = io.load_last_spectrum(Path(params.prev_data_dir))[1]
-        field_0 = np.fft.ifft(spec)
-    elif params.field_file is not None:
-        field_data = np.load(params.field_file)
-        field_interp = interp1d(
-            field_data["time"], field_data["field"], bounds_error=False, fill_value=(0, 0)
-        )
-        field_0 = field_interp(params.t)
-
-        field_0 = field_0 * modify_field_ratio(
-            params.t,
-            field_0,
-            params.peak_power,
-            params.energy,
-            params.intensity_noise,
-            params.noise_correlation,
-        )
-        width, peak_power, energy = measure_field(params.t, field_0)
->>>>>>> 46999f15
     else:
         raise ValueError(f"Not enough parameters specified to load {field_file} correctly")
 
